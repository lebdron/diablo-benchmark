--- conflicted
+++ resolved
@@ -5,10 +5,7 @@
 	"os"
 
 	"go.uber.org/zap"
-<<<<<<< HEAD
 	"go.uber.org/zap/zapcore"
-=======
->>>>>>> 128be6ca
 )
 
 // Arguments provides all the argument sets
@@ -21,32 +18,20 @@
 
 // PrimaryArgs contains the command-line arguments for the primary
 type PrimaryArgs struct {
-<<<<<<< HEAD
 	BenchConfigPath string        // Path to the configurations
 	ChainConfigPath string        // Path to the chain configuration
 	ListenAddr      string        // host:port that it should run on
 	LogLevel        zapcore.Level // log level
-=======
-	BenchConfigPath string // Path to the configurations
-	ChainConfigPath string // Path to the chain configuration
-	ListenAddr      string // host:port that it should run on
-	Timeout         int    // benchmark timeout
->>>>>>> 128be6ca
+	Timeout         int           // benchmark timeout
 }
 
 // SecondaryArgs provides command-line arguments for secondary
 type SecondaryArgs struct {
-<<<<<<< HEAD
 	ConfigPath      string        // Path to the secondary config
 	ChainConfigPath string        // Path to the blockchain configuration
 	PrimaryAddr     string        // Address of the primary (can also be in secondary config)
 	LogLevel        zapcore.Level // log level
-=======
-	BenchConfigPath string // Path to the secondary config
-	ChainConfigPath string // Path to the blockchain configuration
-	PrimaryAddr     string // Address of the primary (can also be in secondary config)
-	Timeout         int    // benchmark timeout
->>>>>>> 128be6ca
+	Timeout         int           // benchmark timeout
 }
 
 // DefineArguments sets the arguments that will be used for the subcommands
